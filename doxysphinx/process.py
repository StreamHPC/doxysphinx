--- conflicted
+++ resolved
@@ -13,16 +13,16 @@
 
 These represent the main functionality of doxysphinx.
 """
-import hashlib
 import logging
 from pathlib import Path
-from typing import List, Optional, Tuple, Type
+from typing import Iterable, List, Optional, Tuple, Type
 
 from mpire import WorkerPool
 
 from doxysphinx.html_parser import DoxygenHtmlParser, HtmlParser
 from doxysphinx.resources import DoxygenResourceProvider, ResourceProvider
 from doxysphinx.sphinx import DirectoryMapper, SphinxHtmlBuilderDirectoryMapper
+from doxysphinx.utils.files import hash_blake2b
 from doxysphinx.writer import RstWriter, Writer
 
 
@@ -97,62 +97,68 @@
         writer = self._writer_type(doxygen_html_dir)
         task_args: Tuple[HtmlParser, Writer] = (parser, writer)
 
-        files = [f for f in doxygen_html_dir.glob("*.html") if self._should_build_rst(f.with_suffix(".rst"), f)]
+        files_with_hashes = self._get_doxy_htmls_to_process_with_hashes(doxygen_html_dir)
 
         if self._parallel:
             with WorkerPool() as pool:
                 pool.set_shared_objects(task_args)
-                result = pool.map(self._run, files)
+                result = pool.map(self._run, files_with_hashes)
                 return result
         else:
-            return [self._run((parser, writer), f) for f in files]
-
-    def _run(self, task_args: Tuple[HtmlParser, Writer], file: Path) -> Path:
+            return [self._run((parser, writer), f) for f in files_with_hashes]
+
+    def _get_doxy_htmls_to_process_with_hashes(self, doxygen_html_dir: Path) -> Iterable[Tuple[Path, str]]:
+        """Get all doxygen html files to process with their hashes (blake2b).
+
+        The hashes are used to implement incremental behavior. So only files which aren't the same are
+        processed.
+        """
+        for html_file in doxygen_html_dir.glob("*.html"):
+            rst_file = html_file.with_suffix(".rst")
+
+            hash_from_html = hash_blake2b(html_file)
+
+            if not rst_file.exists():
+                yield html_file, hash_from_html
+                continue
+
+            hash_from_rst = self._get_html_hash_from_rst(rst_file)
+
+            if hash_from_rst == hash_from_html:
+                continue
+
+            yield html_file, hash_from_html
+
+    def _get_html_hash_from_rst(self, rst_file: Path) -> Optional[str]:
+        if not rst_file.exists():
+            return None
+
+        with rst_file.open(encoding="utf-8") as file:
+            rst_content = [next(file) for x in range(1)]
+
+        if not rst_content:
+            return None
+
+        if not rst_content[0].startswith(".. meta::"):
+            return None
+
+        # take everything from the last ":" onwards and return it (=the hash)
+        hash_from_rst = rst_content[0].split(":")[-1].rstrip()
+        return hash_from_rst
+
+    def _run(self, task_args: Tuple[HtmlParser, Writer], file_and_hash: Tuple[Path, str]) -> Path:
         parser, writer = task_args
-        parse_result = parser.parse(file)
-
-        # for now, we just write the rst parallel to the html file
-        rst_file = file.with_suffix(".rst")
-
-<<<<<<< HEAD
-        # if the rst file is either not existing or it is older than the html file...
-        result = writer.write(parse_result, rst_file)
-=======
-            # get hash of the html file
-            html_text = html_file.read_text()
-            html_hash = hashlib.blake2b(html_text.encode("utf-8")).hexdigest()
-
-            # if the rst file is either not existing or the html file is not changed...
-            if self._should_build_rst(rst_file, html_hash):
-                result_list.append(writer.write(parse_result, rst_file, html_hash))
->>>>>>> cc8fe1e3
+        html_file, html_hash = file_and_hash
+
+        # parse the doxygen html file
+        parse_result = parser.parse(html_file)
+
+        rst_file = html_file.with_suffix(".rst")
+
+        # write the corresponding rst file
+        result = writer.write(parse_result, rst_file, html_hash)
 
         return result
-
-    def _should_build_rst(self, rst_file: Path, html_hash: str) -> bool:
-
-        # always build if force mode is on
-        if self._force_recreation:
-            return True
-
-        # always build if rst file is not existing
-        if not rst_file.exists():
-            return True
-
-        # read the line first line of RST file
-        with open(rst_file, encoding="utf-8") as myfile:
-            rst_content = [next(myfile) for x in range(1)]
-
-        # return false if meta data is not found in first line
-        if not rst_content[0].startswith(".. meta::"):
-            return False
-
-        # return true if hash matches with the meta data
-        hash_from_rst = rst_content[0].split(":")[-1].rstrip()
-        if hash_from_rst != html_hash:
-            return True
-
-        return False
 
 
 class Cleaner:
