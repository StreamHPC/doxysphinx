--- conflicted
+++ resolved
@@ -57,28 +57,11 @@
         return DoxyOutput("", f"Command not found: {doxygen_exe}")
 
     try:
-<<<<<<< HEAD
-        default_config = run(
-            f"{doxygen_exe} -s -g -",
-            cwd=doxygen_cwd,
-            shell=True,  # nosec: B602
-            capture_output=True,
-            check=True,
-        )
-
-        custom_config = run(
-            f"{doxygen_exe} -x {doxyfile}",
-            cwd=doxygen_cwd,
-            shell=True,  # nosec: B602
-            capture_output=True,
-            check=True,
-=======
         default_config = run(  # nosec: B603
             [doxygen_exe, "-s", "-g", "-"], cwd=doxygen_cwd, capture_output=True, check=True
         )
         custom_config = run(  # nosec: B603
             [doxygen_exe, "-x", doxyfile.absolute()], cwd=doxygen_cwd, capture_output=True, check=False
->>>>>>> cc8fe1e3
         )
 
         return DoxyOutput(
@@ -147,7 +130,6 @@
 
 
 def _parse_stderr(text: str) -> List[str]:
-
     lines = text.split(os.linesep)
     return [line.replace("warning", "Hint") for line in lines if line]
 
